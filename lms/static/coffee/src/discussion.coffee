$ ->

  if $('#accordion').length
    active = $('#accordion ul:has(li.active)').index('#accordion ul')
    $('#accordion').bind('accordionchange', @log).accordion
      active: if active >= 0 then active else 1
      header: 'h3'
      autoHeight: false
    $('#open_close_accordion a').click @toggle
    $('#accordion').show()

  $(".discussion-module").each (index, elem) ->
    Discussion.initializeDiscussionModule(elem)
    

  $("section.discussion").each (index, discussion) ->
    Discussion.initializeDiscussion(discussion)
    Discussion.bindDiscussionEvents(discussion)


generateLocal = (elem) ->
  (selector) -> $(elem).find(selector)

generateDiscussionLink = (cls, txt, handler) ->
  $("<a>").addClass("discussion-link").
           attr("href", "javascript:void(0)").
           addClass(cls).html(txt).
           click(-> handler(this))

Discussion =

  newPostTemplate: """
    <form class="new-post-form" _id="{{discussion_id}}">
      <ul class="discussion-errors"></ul>    
      <input type="text" class="new-post-title title-input" placeholder="Title"/>
      <div class="new-post-body body-input"></div>
      <input class="new-post-tags" placeholder="Tags"/>
      <a class="discussion-submit-post control-button" href="javascript:void(0)">Submit</a>
      <a class="discussion-cancel-post control-button" href="javascript:void(0)">Cancel</a>
    </form>
  """

  replyTemplate: """
    <form class="discussion-reply-new">
      <ul class="discussion-errors"></ul>
      <div class="reply-body"></div>
      <input type="checkbox" class="discussion-post-anonymously" id="discussion-post-anonymously-{{id}}" />
      <label for="discussion-post-anonymously-{{id}}">post anonymously</label>
      {{#showWatchCheckbox}}
      <input type="checkbox" class="discussion-auto-watch" id="discussion-autowatch-{{id}}" checked />
      <label for="discussion-auto-watch-{{id}}">watch this thread</label>
      {{/showWatchCheckbox}}
      <br />
      <a class="discussion-submit-reply control-button" href="javascript:void(0)">Submit</a>
      <a class="discussion-cancel-reply control-button" href="javascript:void(0)">Cancel</a>
    </form>
  """

  editThreadTemplate: """
    <form class="discussion-content-edit discussion-thread-edit" _id="{{id}}">
      <ul class="discussion-errors discussion-update-errors"></ul>    
      <input type="text" class="thread-title-edit title-input" placeholder="Title" value="{{title}}"/>
      <div class="thread-body-edit body-input">{{body}}</div>
      <input class="thread-tags-edit" placeholder="Tags" value="{{tags}}" />
      <a class="discussion-submit-update control-button" href="javascript:void(0)">Update</a>
      <a class="discussion-cancel-update control-button" href="javascript:void(0)">Cancel</a>
    </form>
  """

  editCommentTemplate: """
    <form class="discussion-content-edit discussion-comment-edit" _id="{{id}}">
      <ul class="discussion-errors discussion-update-errors"></ul>    
      <div class="comment-body-edit body-input">{{body}}</div>
      <a class="discussion-submit-update control-button" href="javascript:void(0)">Update</a>
      <a class="discussion-cancel-update control-button" href="javascript:void(0)">Cancel</a>
    </form>
  """

  urlFor: (name, param) ->
    {
      watch_commentable   : "/courses/#{$$course_id}/discussion/#{param}/watch"
      unwatch_commentable : "/courses/#{$$course_id}/discussion/#{param}/unwatch"
      create_thread       : "/courses/#{$$course_id}/discussion/#{param}/threads/create"
      update_thread       : "/courses/#{$$course_id}/discussion/threads/#{param}/update"
      create_comment      : "/courses/#{$$course_id}/discussion/threads/#{param}/reply"
      delete_thread       : "/courses/#{$$course_id}/discussion/threads/#{param}/delete"
      upvote_thread       : "/courses/#{$$course_id}/discussion/threads/#{param}/upvote"
      downvote_thread     : "/courses/#{$$course_id}/discussion/threads/#{param}/downvote"
      watch_thread        : "/courses/#{$$course_id}/discussion/threads/#{param}/watch"
      unwatch_thread      : "/courses/#{$$course_id}/discussion/threads/#{param}/unwatch"
      update_comment      : "/courses/#{$$course_id}/discussion/comments/#{param}/update"
      endorse_comment     : "/courses/#{$$course_id}/discussion/comments/#{param}/endorse"
      create_sub_comment  : "/courses/#{$$course_id}/discussion/comments/#{param}/reply"
      delete_comment      : "/courses/#{$$course_id}/discussion/comments/#{param}/delete"
      upvote_comment      : "/courses/#{$$course_id}/discussion/comments/#{param}/upvote"
      downvote_comment    : "/courses/#{$$course_id}/discussion/comments/#{param}/downvote"
      upload              : "/courses/#{$$course_id}/discussion/upload"
      search              : "/courses/#{$$course_id}/discussion/forum/search"
      tags_autocomplete   : "/courses/#{$$course_id}/discussion/threads/tags/autocomplete"
      retrieve_discussion : "/courses/#{$$course_id}/discussion/forum/#{param}/inline"
    }[name]

  handleAnchorAndReload: (response) ->
    #window.location = window.location.pathname + "#" + response['id']
    window.location.reload()

  initializeDiscussionModule: (elem) ->
    $discussionModule = $(elem)
    $local = generateLocal($discussionModule)
    handleShowDiscussion = (elem) ->
      $elem = $(elem)
      if $elem.attr("disabled")
        return
      if not $local("section.discussion").length
        $elem.attr("disabled", "disabled")
        discussion_id = $elem.attr("discussion_id")
        url = Discussion.urlFor 'retrieve_discussion', discussion_id
        $.ajax
          url: url
          method: "GET"
          success: (data, textStatus, xhr) ->
            $discussionModule.append(data)
            discussion = $local("section.discussion")
            Discussion.initializeDiscussion(discussion)
            Discussion.bindDiscussionEvents(discussion)
            $elem.removeAttr("disabled")
            $elem.html("Hide Discussion")
            $elem.unbind('click').click ->
              handleHideDiscussion(this)
          dataType: 'html'
      else
        $local("section.discussion").show()
        $elem.html("Hide Discussion")
        $elem.unbind('click').click ->
          handleHideDiscussion(this)
    handleHideDiscussion = (elem) ->
      $local("section.discussion").hide()
      $elem = $(elem)
      $elem.html("Show Discussion")
      $elem.unbind('click').click ->
        handleShowDiscussion(this)

    $local(".discussion-show").click ->
      handleShowDiscussion(this)

  initializeDiscussion: (discussion) ->

    initializeVote = (index, content) ->
      $content = $(content)
      $local = generateLocal($content.children(".discussion-content"))
      id = $content.attr("_id")
      if id in $$user_info.upvoted_ids
        $local(".discussion-vote-up").addClass("voted")
      else if id in $$user_info.downvoted_ids
        $local(".discussion-vote-down").addClass("voted")

    initializeWatchDiscussion = (discussion) ->
      $discussion = $(discussion)
      id = $discussion.attr("_id")
      $local = generateLocal($discussion.children(".discussion-non-content"))

      handleWatchDiscussion = (elem) ->
        url = Discussion.urlFor('watch_commentable', id)
        $.post url, {}, (response, textStatus) ->
          if textStatus == "success"
            Discussion.handleAnchorAndReload(response)
        , 'json'

      handleUnwatchDiscussion = (elem) ->
        url = Discussion.urlFor('unwatch_commentable', id)
        $.post url, {}, (response, textStatus) ->
          if textStatus == "success"
            Discussion.handleAnchorAndReload(response)
        , 'json'

      if id in $$user_info.subscribed_commentable_ids
        unwatchDiscussion = generateDiscussionLink("discussion-unwatch-discussion", "Unwatch", handleUnwatchDiscussion)
        $local(".discussion-title-wrapper").append(unwatchDiscussion)
      else
        watchDiscussion = generateDiscussionLink("discussion-watch-discussion", "Watch", handleWatchDiscussion)
        $local(".discussion-title-wrapper").append(watchDiscussion)

      

    initializeWatchThreads = (index, thread) ->
      $thread = $(thread)
      id = $thread.attr("_id")
      $local = generateLocal($thread.children(".discussion-content"))

      handleWatchThread = (elem) ->
        url = Discussion.urlFor('watch_thread', id)
        $.post url, {}, (response, textStatus) ->
          if textStatus == "success"
            Discussion.handleAnchorAndReload(response)
        , 'json'

      handleUnwatchThread = (elem) ->
        url = Discussion.urlFor('unwatch_thread', id)
        $.post url, {}, (response, textStatus) ->
          if textStatus == "success"
            Discussion.handleAnchorAndReload(response)
        , 'json'

      if id in $$user_info.subscribed_thread_ids
        unwatchThread = generateDiscussionLink("discussion-unwatch-thread", "Unwatch", handleUnwatchThread)
        $local(".info").append(unwatchThread)
      else
        watchThread = generateDiscussionLink("discussion-watch-thread", "Watch", handleWatchThread)
        $local(".info").append(watchThread)

    $local = generateLocal(discussion)

    if $$user_info?
      $local(".comment").each(initializeVote)
      $local(".thread").each(initializeVote).each(initializeWatchThreads)
      initializeWatchDiscussion(discussion)

<<<<<<< HEAD
    if $$tags?
      $local(".new-post-tags").tagsInput
        autocomplete_url: Discussion.urlFor('tags_autocomplete')
        autocomplete:
          remoteDataType: 'json'
        interactive: true
        defaultText: "Tag your post"
        height: "30px"
        width: "90%"
        removeWithBackspace: true

=======
>>>>>>> 20f958e6
  bindContentEvents: (content) ->

    $content = $(content)
    $discussionContent = $content.children(".discussion-content")
    $local = generateLocal($discussionContent)

    id = $content.attr("_id")

    discussionContentHoverIn = ->
      status = $discussionContent.attr("status") || "normal"
      if status == "normal"
        $local(".discussion-link").show()

    discussionContentHoverOut = ->
      $local(".discussion-link").hide()

    $discussionContent.hover(discussionContentHoverIn, discussionContentHoverOut)

    handleReply = (elem) ->
      $replyView = $local(".discussion-reply-new")
      if $replyView.length
        $replyView.show()
      else
        view = {
          id: id
          showWatchCheckbox: $discussionContent.parents(".thread").attr("_id") not in $$user_info.subscribed_thread_ids
        }
        $discussionContent.append Mustache.render Discussion.replyTemplate, view
        Markdown.makeWmdEditor $local(".reply-body"), "-reply-body-#{id}", Discussion.urlFor('upload')
        $local(".discussion-submit-reply").click handleSubmitReply
        $local(".discussion-cancel-reply").click handleCancelReply
      $local(".discussion-link").hide()
      $discussionContent.attr("status", "reply")

    handleCancelReply = (elem) ->
      $replyView = $local(".discussion-reply-new")
      if $replyView.length
        $replyView.hide()
      reply = generateDiscussionLink("discussion-reply", "Reply", handleReply)
      $(elem).replaceWith(reply)
      $discussionContent.attr("status", "normal")

    handleSubmitReply = (elem) ->
      if $content.hasClass("thread")
        url = Discussion.urlFor('create_comment', id)
      else if $content.hasClass("comment")
        url = Discussion.urlFor('create_sub_comment', id)
      else
        return

      body = $local("#wmd-input-reply-body-#{id}").val()

      anonymous = false || $local(".discussion-post-anonymously").is(":checked")
      autowatch = false || $local(".discussion-auto-watch").is(":checked")

      $.post url, {body: body, anonymous: anonymous, autowatch: autowatch}, (response, textStatus) ->
        if response.errors
          errorsField = $local(".discussion-errors").empty()
          for error in response.errors
            errorsField.append($("<li>").addClass("new-post-form-error").html(error))
        else
          Discussion.handleAnchorAndReload(response)
      , 'json'

    handleVote = (elem, value) ->
      contentType = if $content.hasClass("thread") then "thread" else "comment"
      url = Discussion.urlFor("#{value}vote_#{contentType}", id)
      $.post url, {}, (response, textStatus) ->
        if textStatus == "success"
          Discussion.handleAnchorAndReload(response)
      , 'json'

    handleCancelEdit = (elem) ->
      $local(".discussion-content-edit").hide()
      $local(".discussion-content-wrapper").show()

    handleEditThread = (elem) ->
      $local(".discussion-content-wrapper").hide()
      $editView = $local(".discussion-content-edit")
      if $editView.length
        $editView.show()
      else
        view = {
          id: id
          title: $local(".thread-title").html()
          body: $local(".thread-raw-body").html()
          tags: $local(".thread-raw-tags").html()
        }
        $discussionContent.append Mustache.render Discussion.editThreadTemplate, view
        Markdown.makeWmdEditor $local(".thread-body-edit"), "-thread-body-edit-#{id}", Discussion.urlFor('update_thread', id)
        $local(".thread-tags-edit").tagsInput
          autocomplete_url: Discussion.urlFor('tags_autocomplete')
          autocomplete:
            remoteDataType: 'json'
          interactive: true
          defaultText: ""
          height: "30px"
          removeWithBackspace: true
        $local(".discussion-submit-update").unbind("click").click -> handleSubmitEditThread(this)
        $local(".discussion-cancel-update").unbind("click").click -> handleCancelEdit(this)

    handleSubmitEditThread = (elem) ->
      url = Discussion.urlFor('update_thread', id)
      title = $local(".thread-title-edit").val()
      body = $local("#wmd-input-thread-body-edit-#{id}").val()
      tags = $local(".thread-tags-edit").val()
      $.post url, {title: title, body: body, tags: tags}, (response, textStatus) ->
        if response.errors
          errorsField = $local(".discussion-update-errors").empty()
          for error in response.errors
            errorsField.append($("<li>").addClass("new-post-form-error").html(error))
        else
          Discussion.handleAnchorAndReload(response)
      , 'json'

    handleEditComment = (elem) ->
      $local(".discussion-content-wrapper").hide()
      $editView = $local(".discussion-content-edit")
      if $editView.length
        $editView.show()
      else
        view = {
          id: id
          body: $local(".comment-raw-body").html()
        }
        $discussionContent.append Mustache.render Discussion.editCommentTemplate, view
        Markdown.makeWmdEditor $local(".comment-body-edit"), "-comment-body-edit-#{id}", Discussion.urlFor('update_comment', id)
        $local(".discussion-submit-update").unbind("click").click -> handleSubmitEditComment(this)
        $local(".discussion-cancel-update").unbind("click").click -> handleCancelEdit(this)

    handleSubmitEditComment= (elem) ->
      url = Discussion.urlFor('update_comment', id)
      body = $local("#wmd-input-comment-body-edit-#{id}").val()
      $.post url, {body: body}, (response, textStatus) ->
        if response.errors
          errorsField = $local(".discussion-update-errors").empty()
          for error in response.errors
            errorsField.append($("<li>").addClass("new-post-form-error").html(error))
        else
          Discussion.handleAnchorAndReload(response)
      , 'json'

    $local(".discussion-reply").click ->
      handleReply(this)

    $local(".discussion-cancel-reply").click ->
      handleCancelReply(this)

    $local(".discussion-vote-up").click ->
      handleVote(this, "up")

    $local(".discussion-vote-down").click ->
      handleVote(this, "down")

    $local(".discussion-edit").click ->
      if $content.hasClass("thread")
        handleEditThread(this)
      else
        handleEditComment(this)
      

  initializeContent: (content) ->
    $content = $(content)
    $local = generateLocal($content.children(".discussion-content"))
    raw_text = $local(".content-body").html()
    converter = Markdown.getMathCompatibleConverter()
    $local(".content-body").html(converter.makeHtml(raw_text))
    id = $content.attr("_id")
    if $$annotated_content_info?
      if not ($$annotated_content_info[id] || [])['editable']
        $local(".discussion-edit").remove()

    

  bindDiscussionEvents: (discussion) ->
    $discussion = $(discussion)
    $discussionNonContent = $discussion.children(".discussion-non-content")
    $local = generateLocal($discussionNonContent)#(selector) -> $discussionNonContent.find(selector)

    id = $discussion.attr("_id")

    handleSearch = (text, isSearchWithinBoard) ->
      if text.length
        if $local(".discussion-search-within-board").is(":checked")
          window.location = window.location.pathname + '?text=' + encodeURI(text)
        else
          window.location = Discussion.urlFor('search') + '?text=' + encodeURI(text)

    handleSubmitNewPost = (elem) ->
      title = $local(".new-post-title").val()
      body = $local("#wmd-input-new-post-body-#{id}").val()
      tags = $local(".new-post-tags").val()
      url = Discussion.urlFor('create_thread', $local(".new-post-form").attr("_id"))
      $.post url, {title: title, body: body, tags: tags}, (response, textStatus) ->
        if response.errors
          errorsField = $local(".discussion-errors").empty()
          for error in response.errors
            errorsField.append($("<li>").addClass("new-post-form-error").html(error))
        else
          Discussion.handleAnchorAndReload(response)
      , 'json'

    handleCancelNewPost = (elem) ->
      $local(".new-post-form").hide()
      $local(".discussion-new-post").show()

    handleNewPost = (elem) ->
      newPostForm = $local(".new-post-form")
      if newPostForm.length
        newPostForm.show()
        $(elem).hide()
      else
        view = {
          discussion_id: id
        }
        $discussionNonContent.append Mustache.render Discussion.newPostTemplate, view
        newPostBody = $(discussion).find(".new-post-body")
        if newPostBody.length
          Markdown.makeWmdEditor newPostBody, "-new-post-body-#{$(discussion).attr('_id')}", Discussion.urlFor('upload')
        $local(".new-post-tags").tagsInput
          autocomplete_url: Discussion.urlFor('tags_autocomplete')
          autocomplete:
            remoteDataType: 'json'
          interactive: true
          defaultText: "Tag your post: press enter after each tag"
          height: "30px"
          width: "85%"
          removeWithBackspace: true
        $local(".discussion-submit-post").click ->
          handleSubmitNewPost(this)
        $local(".discussion-cancel-post").click ->
          handleCancelNewPost(this)
        $(elem).hide()
    
    $local(".discussion-search-form").submit (event) ->
      event.preventDefault()
      text = $local(".search-input").val()
      isSearchWithinBoard = $local(".discussion-search-within-board").is(":checked")
      handleSearch(text, isSearchWithinBoard)

    $local(".discussion-new-post").click ->
      handleNewPost(this)

    $local(".discussion-search").click ->
      $local(".new-post-form").submit()

    $discussion.find(".thread").each (index, thread) ->
      Discussion.initializeContent(thread)
      Discussion.bindContentEvents(thread)

    $discussion.find(".comment").each (index, comment) ->
      Discussion.initializeContent(comment)
      Discussion.bindContentEvents(comment)<|MERGE_RESOLUTION|>--- conflicted
+++ resolved
@@ -215,7 +215,6 @@
       $local(".thread").each(initializeVote).each(initializeWatchThreads)
       initializeWatchDiscussion(discussion)
 
-<<<<<<< HEAD
     if $$tags?
       $local(".new-post-tags").tagsInput
         autocomplete_url: Discussion.urlFor('tags_autocomplete')
@@ -227,8 +226,6 @@
         width: "90%"
         removeWithBackspace: true
 
-=======
->>>>>>> 20f958e6
   bindContentEvents: (content) ->
 
     $content = $(content)
