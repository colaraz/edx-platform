--- conflicted
+++ resolved
@@ -832,34 +832,4 @@
   .wip-box {
     display: none;
   }
-<<<<<<< HEAD
-}
-
-.wrapper-testing {
-  background: $black;
-  width: 100%;
-  height: auto;
-
-  .testing {
-    @include font-size(14);
-    position: relative;
-    max-width: $fg-max-width;
-    min-width: $fg-min-width;
-    width: flex-grid(12);
-    margin: 0 auto $baseline auto;
-    padding: $baseline;
-    color: $white;
-  }
-}
-
-// ====================
-
-// needed fudges for now
-body.dashboard {
-
-  .my-classes {
-    margin-top: $baseline;
-  }
-=======
->>>>>>> 25ceea17
 }