var $body;
var $modal;
var $modalCover;
var $newComponentItem;
var $newComponentStep1;
var $newComponentStep2;

$(document).ready(function() {
    $body = $('body');
    $modal = $('.history-modal');
    $modalCover = $('.modal-cover');
    $newComponentItem = $('.new-component-item');
    $newComponentTypePicker = $('.new-component');
    $newComponentTemplatePickers = $('.new-component-templates');
    $newComponentButton = $('.new-component-button');
    $body.bind('keyup', onKeyUp);

    $('.expand-collapse-icon').bind('click', toggleSubmodules);
    $('.visibility-options').bind('change', setVisibility);

    $('.unit-history ol a').bind('click', showHistoryModal);
    $modal.bind('click', hideModal);
    $modalCover.bind('click', hideHistoryModal);
    $('.assets .upload-button').bind('click', showUploadModal);
    $('.upload-modal .close-button').bind('click', hideModal);

    $('a.show-xml').toggle(showEmbeddableXML, hideEmbeddableXML);

    $('a.copy-button').toggle(showEmbeddableXML, hideEmbeddableXML);
    $('.unit .item-actions .delete-button').bind('click', deleteUnit);
    $('.new-unit-item').bind('click', createNewUnit);
    $('.save-subsection').bind('click', saveSubsection);

    // making the unit list sortable
    $('.sortable-unit-list').sortable({
        axis: 'y',
        handle: '.drag-handle',
        update: onUnitReordered
    });

    // expand/collapse methods for optional date setters
    $('.set-date').bind('click', showDateSetter);
    $('.remove-date').bind('click', removeDateSetter);
    // add new/delete section
    $('.new-courseware-section-button').bind('click', addNewSection);
    $('.delete-section-button').bind('click', deleteSection);
    
    // add new/delete subsection
    $('.new-subsection-item').bind('click', addNewSubsection);
    $('.delete-subsection-button').bind('click', deleteSubsection);
    // add/remove policy metadata button click handlers
    $('.add-policy-data').bind('click', addPolicyMetadata);
    $('.remove-policy-data').bind('click', removePolicyMetadata);

    $('.sync-date').bind('click', syncReleaseDate);

    // import form setup
    $('.import .file-input').bind('change', showImportSubmit);
    $('.import .choose-file-button, .import .choose-file-button-inline').bind('click', function(e) {
        e.preventDefault();
        $('.import .file-input').click();
    });

<<<<<<< HEAD
    // Subsection reordering
    $('.unit-list ol').sortable({
        axis: 'y',
        handle: '.section-item .drag-handle',
        update: onSubsectionReordered
    });

    // Section reordering
    $('.courseware-overview').sortable({
        axis: 'y',
        handle: 'header .drag-handle',
        update: onSectionReordered
    });
=======
    $('.new-course-button').bind('click', addNewCourse);
>>>>>>> edb31c97
});

function showImportSubmit(e) {
    $('.file-name').html($(this).val())
    $('.file-name-block').show();
    $('.import .choose-file-button').hide();
    $('.submit-button').show();
    $('.progress').show();
}

function syncReleaseDate(e) {
    e.preventDefault();
    $("#start_date").val("");
    $("#start_time").val("");
}

function addPolicyMetadata(e) {
    e.preventDefault();
    var template =$('#add-new-policy-element-template > li'); 
    var newNode = template.clone();
    var _parent_el = $(this).parent('ol:.policy-list');
    newNode.insertBefore('.add-policy-data');
    $('.remove-policy-data').bind('click', removePolicyMetadata);
}

function removePolicyMetadata(e) {
    e.preventDefault();
    policy_name = $(this).data('policy-name');
    var _parent_el = $(this).parent('li:.policy-list-element');
    if ($(_parent_el).hasClass("new-policy-list-element"))
        _parent_el.remove();
    else
        _parent_el.appendTo("#policy-to-delete");
}

function showEmbeddableXML(e) {
    $ceiling = $(this).parents('tr');
    if ($ceiling.length === 0) $ceiling = $(this).parents('.upload-modal');
    $ceiling.find('.embeddable-xml').html('&lt;img src="'+$(this).attr('href')+'"/&gt;');
}
function hideEmbeddableXML(e) {
    $ceiling = $(this).parents('tr');
    console.log($ceiling.length)
    if ($ceiling.length === 0) $ceiling = $(this).parents('.upload-modal');
    $ceiling.find('.embeddable-xml').html("");
}


// This method only changes the ordering of the child objects in a subsection
function onUnitReordered() {
    var subsection_id = $(this).data('subsection-id');

    var _els = $(this).children('li:.leaf');
    var children = _els.map(function(idx, el) { return $(el).data('id'); }).get();

    // call into server to commit the new order
    $.ajax({
	    url: "/save_item",
		type: "POST",
		dataType: "json",
		contentType: "application/json",
		data:JSON.stringify({ 'id' : subsection_id, 'metadata' : null, 'data': null, 'children' : children})
	});
}

function onSubsectionReordered() {
    var section_id = $(this).data('section-id');

    var _els = $(this).children('li:.branch');
    var children = _els.map(function(idx, el) { return $(el).data('id'); }).get();

    // call into server to commit the new order
    $.ajax({
        url: "/save_item",
        type: "POST",
        dataType: "json",
        contentType: "application/json",
        data:JSON.stringify({ 'id' : section_id, 'metadata' : null, 'data': null, 'children' : children})
    });
}

function onSectionReordered() {
    var course_id = $(this).data('course-id');

    var _els = $(this).children('section:.branch');
    var children = _els.map(function(idx, el) { return $(el).data('id'); }).get();

    // call into server to commit the new order
    $.ajax({
        url: "/save_item",
        type: "POST",
        dataType: "json",
        contentType: "application/json",
        data:JSON.stringify({ 'id' : course_id, 'metadata' : null, 'data': null, 'children' : children})
    });
}

function getEdxTimeFromDateTimeInputs(date_id, time_id, format) {
    var input_date = $('#'+date_id).val();
    var input_time = $('#'+time_id).val();

    var edxTimeStr = null;

    if (input_date != '') {
        if (input_time == '') 
            input_time = '00:00';

        // Note, we are using date.js utility which has better parsing abilities than the built in JS date parsing
        date = Date.parse(input_date+" "+input_time);
        if (format == null)
            format = 'yyyy-MM-ddTHH:mm';

        edxTimeStr = date.toString(format);
    }

    return edxTimeStr;
}

function saveSubsection(e) {
    e.preventDefault();
    
    var id = $(this).data('id');

    // pull all 'normalized' metadata editable fields on page
    var metadata_fields = $('input[data-metadata-name]');
    
    metadata = {};
    for(var i=0; i< metadata_fields.length;i++) {
	   el = metadata_fields[i];
	   metadata[$(el).data("metadata-name")] = el.value;
    } 

    // now add 'free-formed' metadata which are presented to the user as dual input fields (name/value)
    $('ol.policy-list > li.policy-list-element').each( function(i, element) {
        name = $(element).children('.policy-list-name').val();
        val = $(element).children('.policy-list-value').val();
        metadata[name] = val;
    });

    // now add any 'removed' policy metadata which is stored in a separate hidden div
    // 'null' presented to the server means 'remove'
    $("#policy-to-delete > li.policy-list-element").each(function(i, element) {
        name = $(element).children('.policy-list-name').val();
        if (name != "")
           metadata[name] = null;
    });

    // Piece back together the date/time UI elements into one date/time string
    // NOTE: our various "date/time" metadata elements don't always utilize the same formatting string
    // so make sure we're passing back the correct format
    metadata['start'] = getEdxTimeFromDateTimeInputs('start_date', 'start_time');
    metadata['due'] = getEdxTimeFromDateTimeInputs('due_date', 'due_time', 'MMMM dd HH:mm');

    // reordering is done through immediate callbacks when the resorting has completed in the UI
    children =[];

    $.ajax({
	    url: "/save_item",
		type: "POST",
		dataType: "json",
		contentType: "application/json",
		data:JSON.stringify({ 'id' : id, 'metadata' : metadata, 'data': null, 'children' : children}),
		success: function() {
		alert('Your changes have been saved.');
	    },
		error: function() {
		alert('There has been an error while saving your changes.');
	    }
	});
}


function createNewUnit(e) {
    e.preventDefault();

    parent = $(this).data('parent');
    template = $(this).data('template');

    $.post('/clone_item',
	   {'parent_location' : parent,
		   'template' : template,
		   'display_name': 'New Unit',
		   },
	   function(data) {
	       // redirect to the edit page
	       window.location = "/edit/" + data['id'];
	   });
}

function deleteUnit(e) {
    e.preventDefault();
    _deleteItem($(this).parents('li.leaf'));
}

function deleteSubsection(e) {
    e.preventDefault();
    _deleteItem($(this).parents('li.branch'));
}

function deleteSection(e) {
    e.preventDefault();
    _deleteItem($(this).parents('section.branch'));
}

function _deleteItem($el) {
     if(!confirm('Are you sure you wish to delete this item. It cannot be reversed!'))
       return;
          
    var id = $el.data('id');
    
    $.post('/delete_item', 
       {'id': id, 'delete_children' : true}, 
       function(data) {
           $el.remove();
       });
}

function showUploadModal(e) {
    e.preventDefault();
    $('.upload-modal').show();
    $('.file-input').bind('change', startUpload);
    $('.upload-modal .choose-file-button').bind('click', showFileSelectionMenu);
    $modalCover.show();
}

function showFileSelectionMenu(e) {
    e.preventDefault();
    $('.file-input').click();
}

function startUpload(e) {
    $('.upload-modal h1').html('Uploading…');
    $('.upload-modal .file-name').html($('.file-input').val());
    $('.upload-modal .file-chooser').ajaxSubmit({
        beforeSend: resetUploadBar,
        uploadProgress: showUploadFeedback,
        complete: displayFinishedUpload
    });
    $('.upload-modal .choose-file-button').hide();
    $('.upload-modal .progress-bar').removeClass('loaded').show();
}

function resetUploadBar(){
    var percentVal = '0%';
    $('.upload-modal .progress-fill').width(percentVal)
    $('.upload-modal .progress-fill').html(percentVal);
}

function showUploadFeedback(event, position, total, percentComplete) {
    var percentVal = percentComplete + '%';
    $('.upload-modal .progress-fill').width(percentVal);
    $('.upload-modal .progress-fill').html(percentVal);
}

function displayFinishedUpload(xhr) {
    if(xhr.status = 200){
        markAsLoaded();
    }
    $('.upload-modal .copy-button').attr('href', xhr.getResponseHeader('asset_url'));
    $('.upload-modal .progress-fill').html(xhr.responseText);
    $('.upload-modal .choose-file-button').html('Load Another File').show();
}

function markAsLoaded() {
    $('.upload-modal .copy-button').css('display', 'inline-block');
    $('.upload-modal .progress-bar').addClass('loaded');
}    

function hideModal(e) {
    e.preventDefault();
    $('.modal').hide();
    $modalCover.hide();
}

function onKeyUp(e) {
    if(e.which == 87) {
        $body.toggleClass('show-wip hide-wip');
    }
}

function toggleSubmodules(e) {
    e.preventDefault();
    $(this).toggleClass('expand').toggleClass('collapse');
    $(this).closest('.branch, .window').toggleClass('collapsed');
}

function setVisibility(e) {
    $(this).find('.checked').removeClass('checked');
    $(e.target).closest('.option').addClass('checked');
}

function editComponent(e) {
    e.preventDefault();
    $(this).closest('.xmodule_edit').addClass('editing').find('.component-editor').slideDown(150);
}

function closeComponentEditor(e) {
    e.preventDefault();
    $(this).closest('.xmodule_edit').removeClass('editing').find('.component-editor').slideUp(150);
}


function showHistoryModal(e) {
    e.preventDefault();

    $modal.show();
    $modalCover.show();
}

function hideHistoryModal(e) {
    e.preventDefault();

    $modal.hide();
    $modalCover.hide();
}

function showDateSetter(e) {
    e.preventDefault();
    var $block = $(this).closest('.due-date-input');
    $(this).hide();
    $block.find('.date-setter').show();
}

function removeDateSetter(e) {
    e.preventDefault();
    var $block = $(this).closest('.due-date-input');
    $block.find('.date-setter').hide();
    $block.find('.set-date').show();
    // clear out the values
    $block.find('.date').val('');
    $block.find('.time').val('');
}

function showToastMessage(message, $button, lifespan) {
    var $toast = $('<div class="toast-notification"></div>');
    var $closeBtn = $('<a href="#" class="close-button">×</a>');
    $toast.append($closeBtn);
    var $content = $('<div class="notification-content"></div>');
    $content.html(message);
    $toast.append($content);
    if($button) {
        $button.addClass('action-button');
        $button.bind('click', hideToastMessage);
        $content.append($button);
    }
    $closeBtn.bind('click', hideToastMessage);

    if($('.toast-notification')[0]) {
        var targetY = $('.toast-notification').offset().top + $('.toast-notification').outerHeight();
        $toast.css('top', (targetY + 10) + 'px');
    }

    $body.prepend($toast);
    $toast.fadeIn(200);

    if(lifespan) {
        $toast.timer = setTimeout(function() {
            $toast.fadeOut(300);
        }, lifespan * 1000);
    }
}

function hideToastMessage(e) {
    e.preventDefault();
    $(this).closest('.toast-notification').remove();
}

function addNewSection(e) {
    e.preventDefault();
    var $newSection = $($('#new-section-template').html());
    $('.new-courseware-section-button').after($newSection);
    $newSection.find('.new-section-name').focus().select();
    $newSection.find('.new-section-name-save').bind('click', saveNewSection);
    $newSection.find('.new-section-name-cancel').bind('click', cancelNewSection);
}


function saveNewSection(e) {
    e.preventDefault();

    parent = $(this).data('parent');
    template = $(this).data('template');

    display_name = $(this).prev('.new-section-name').val();

    $.post('/clone_item',
       {'parent_location' : parent,
           'template' : template,
           'display_name': display_name,
           },
       function(data) {
            if (data.id != undefined)
               location.reload();
       });    
}

function cancelNewSection(e) {
    e.preventDefault();
    $(this).parents('section.new-section').remove();
}


function addNewCourse(e) {
    e.preventDefault();
    var $newCourse = $($('#new-course-template').html());
    $('.new-course-button').after($newCourse);
    $newCourse.find('.new-course-org').focus().select();
    $newCourse.find('.new-course-save').bind('click', saveNewCourse);
    $newCourse.find('.new-course-cancel').bind('click', cancelNewCourse);
}

function saveNewCourse(e) {
    e.preventDefault();

    template = $(this).data('template');

    org = $(this).prevAll('.new-course-org').val();
    number = $(this).prevAll('.new-course-number').val();
    display_name = $(this).prevAll('.new-course-name').val();

    if (org == '' || number == '' || display_name == ''){
        alert('You must specify all fields in order to create a new course.')
    }

    $.post('/create_new_course',
       { 'template' : template,
           'org' : org,
           'number' : number,
           'display_name': display_name,
           },
       function(data) {
            if (data.id != undefined)
               location.reload(); 
            else if (data.ErrMsg != undefined)
                alert(data.ErrMsg);
       });    
}

function cancelNewCourse(e) {
    e.preventDefault();
    $(this).parents('section.new-course').remove();
}

function addNewSubsection(e) {
    e.preventDefault();
    var $section = $(this).closest('.courseware-section');
    var $newSubsection = $($('#new-subsection-template').html());
    $section.find('.unit-list > ol').append($newSubsection);
    $section.find('.new-subsection-name-input').focus().select();

    var $saveButton = $newSubsection.find('.new-subsection-name-save');
    $saveButton.bind('click', saveNewSubsection);

    parent = $(this).parents("section.branch").data("id");

    $saveButton.data('parent', parent)
    $saveButton.data('template', $(this).data('template'));

    $newSubsection.find('.new-subsection-name-cancel').bind('click', cancelNewSubsection);    
}

function saveNewSubsection(e) {
    e.preventDefault();

    parent = $(this).data('parent');
    template = $(this).data('template');


    display_name = $(this).prev('.subsection-name').find('.new-subsection-name-input').val()

    $.post('/clone_item',
       {'parent_location' : parent,
           'template' : template,
           'display_name': display_name,
           },
       function(data) {
            if (data.id != undefined) {
                location.reload();             
            }
       });  

            
}

function cancelNewSubsection(e) {
    e.preventDefault();
    $(this).parents('li.branch').remove();
}<|MERGE_RESOLUTION|>--- conflicted
+++ resolved
@@ -61,7 +61,6 @@
         $('.import .file-input').click();
     });
 
-<<<<<<< HEAD
     // Subsection reordering
     $('.unit-list ol').sortable({
         axis: 'y',
@@ -75,9 +74,9 @@
         handle: 'header .drag-handle',
         update: onSectionReordered
     });
-=======
+
     $('.new-course-button').bind('click', addNewCourse);
->>>>>>> edb31c97
+
 });
 
 function showImportSubmit(e) {
